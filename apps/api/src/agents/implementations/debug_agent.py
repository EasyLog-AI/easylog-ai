--- conflicted
+++ resolved
@@ -255,8 +255,6 @@
             role = self.config.roles[0].name
 
         role_config = next(role_config for role_config in self.config.roles if role_config.name == role)
-<<<<<<< HEAD
-=======
 
         tools = self.get_tools()
 
@@ -264,7 +262,6 @@
             self.logger.info(f"{tool.__name__}: {tool.__doc__}")
 
         tools = [tool for tool in tools if re.match(role_config.tools_regex, tool.__name__)]
->>>>>>> 97ca54a1
 
         recurring_tasks = await self.get_metadata("recurring_tasks", [])
         reminders = await self.get_metadata("reminders", [])
@@ -280,15 +277,12 @@
                         available_roles="\n".join([f"- {role.name}: {role.prompt}" for role in self.config.roles]),
                         recurring_tasks="\n".join(
                             [f"- {task['id']}: {task['cron_expression']} - {task['task']}" for task in recurring_tasks]
-<<<<<<< HEAD
-=======
                         ),
                         reminders="\n".join(
                             [
                                 f"- {reminder['id']}: {reminder['date']} - {reminder['message']}"
                                 for reminder in reminders
                             ]
->>>>>>> 97ca54a1
                         ),
                         current_time=datetime.now().strftime("%Y-%m-%d %H:%M:%S"),
                     ),
