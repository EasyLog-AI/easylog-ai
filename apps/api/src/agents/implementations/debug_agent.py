--- conflicted
+++ resolved
@@ -167,9 +167,7 @@
                 task (str): The task to set the schedule for.
             """
 
-            existing_tasks: list[dict[str, str]] = await self.get_metadata(
-                "recurring_tasks", []
-            )
+            existing_tasks: list[dict[str, str]] = await self.get_metadata("recurring_tasks", [])
 
             existing_tasks.append(
                 {
@@ -189,9 +187,7 @@
             Args:
                 id (str): The ID of the task to remove.
             """
-            existing_tasks: list[dict[str, str]] = await self.get_metadata(
-                "recurring_tasks", []
-            )
+            existing_tasks: list[dict[str, str]] = await self.get_metadata("recurring_tasks", [])
 
             existing_tasks = [task for task in existing_tasks if task["id"] != id]
 
@@ -231,23 +227,11 @@
                     "content": self.config.prompt.format(
                         current_role=role,
                         current_role_prompt=role_config.prompt,
-<<<<<<< HEAD
                         available_roles="\n".join([f"- {role.name}: {role.prompt}" for role in self.config.roles]),
-=======
-                        available_roles="\n".join(
-                            [
-                                f"- {role.name}: {role.prompt}"
-                                for role in self.config.roles
-                            ]
-                        ),
                         recurring_tasks="\n".join(
-                            [
-                                f"- {task['id']}: {task['cron_expression']} - {task['task']}"
-                                for task in recurring_tasks
-                            ]
+                            [f"- {task['id']}: {task['cron_expression']} - {task['task']}" for task in recurring_tasks]
                         ),
                         current_time=datetime.now().strftime("%Y-%m-%d %H:%M:%S"),
->>>>>>> ca34cfd1
                     ),
                 },
                 *messages,
