--- conflicted
+++ resolved
@@ -13,12 +13,8 @@
     get_args,
 )
 
-<<<<<<< HEAD
+import pymysql
 from prisma.models import processed_pdfs, threads
-=======
-import pymysql
-from prisma.models import Threads
->>>>>>> e8f1b1eb
 from pydantic import BaseModel
 
 from src.lib.prisma import prisma
@@ -144,9 +140,6 @@
     def logger(self) -> logging.Logger:
         return logger
 
-<<<<<<< HEAD
-    def _get_thread(self) -> threads:
-=======
     @property
     def easylog_db(self) -> pymysql.Connection:
         if not self.easylog_sql_service.db:
@@ -154,8 +147,7 @@
 
         return self.easylog_sql_service.db
 
-    def _get_thread(self) -> Threads:
->>>>>>> e8f1b1eb
+    def _get_thread(self) -> threads:
         """Get the thread for the agent."""
 
         if self._thread is None:
