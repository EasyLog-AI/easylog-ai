generator client {
    provider  = "prisma-client-py"
    interface = "asyncio"
}

datasource db {
    provider = "postgresql"
    url      = env("DATABASE_URL")
}

enum annotation_type {
    url_citation
}

enum image_detail {
    auto
    low
    high
}

enum message_content_type {
    text
    image
    file
    tool_use
    tool_result
}

enum message_role {
    developer
    system
    assistant
    user
    tool
}

enum widget_type {
    text
    image
    image_url
    chart
<<<<<<< HEAD
=======
    multiple_choice

    @@schema("public")
>>>>>>> e2d871fd
}

model threads {
    id          String     @id @default(dbgenerated("gen_random_uuid()")) @db.Uuid
    external_id String?    @unique
    created_at  DateTime   @default(now())
    updated_at  DateTime   @default(now()) @updatedAt
    metadata    Json       @default("{}") @db.JsonB
    messages    messages[]

    @@map("threads")
}

model messages {
    id          String             @id @default(dbgenerated("gen_random_uuid()")) @db.Uuid
    thread      threads            @relation(fields: [thread_id], references: [id], onDelete: Cascade)
    thread_id   String             @db.Uuid
    role        message_role       @default(user)
    name        String?
    tool_use_id String?
    refusal     String?
    contents    message_contents[]
    agent_class String
    created_at  DateTime           @default(now())
    updated_at  DateTime           @default(now()) @updatedAt

    @@map("messages")
}

model message_contents {
    id          String               @id @default(dbgenerated("gen_random_uuid()")) @db.Uuid
    message     messages             @relation(fields: [message_id], references: [id], onDelete: Cascade)
    message_id  String               @db.Uuid
    type        message_content_type @default(text)
    image_url   String?
    file_data   Bytes?
    file_name   String?
    text        String?
    widget_type widget_type?
    tool_use_id String?
    tool_name   String?
    tool_input  Json?                @db.JsonB
    tool_output String?
    created_at  DateTime             @default(now())
    updated_at  DateTime             @default(now()) @updatedAt

    @@map("message_contents")
}

model documents {
    id         String   @id @default(dbgenerated("gen_random_uuid()")) @db.Uuid
    created_at DateTime @default(now())
    updated_at DateTime @default(now()) @updatedAt
    file_name  String
    path       String
    content    Json     @db.JsonB
    summary    String
    subject    String

    @@map("documents")
}<|MERGE_RESOLUTION|>--- conflicted
+++ resolved
@@ -39,12 +39,7 @@
     image
     image_url
     chart
-<<<<<<< HEAD
-=======
     multiple_choice
-
-    @@schema("public")
->>>>>>> e2d871fd
 }
 
 model threads {
