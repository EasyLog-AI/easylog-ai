--- conflicted
+++ resolved
@@ -79,10 +79,6 @@
                       <ChatMessageUserTextContent
                         key={`${message.id}-${i}`}
                         text={part.text}
-<<<<<<< HEAD
-                        _isHidden={isHiddenText(part.text)}
-=======
->>>>>>> 6a90d08f
                       />
                     ) : part.type === 'file' ? (
                       <ChatMessageFileContent
