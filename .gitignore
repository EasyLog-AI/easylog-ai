--- conflicted
+++ resolved
@@ -170,9 +170,6 @@
 .env*
 
 llm_cache
-<<<<<<< HEAD
 # pnpm local store (never commit)
 .pnpm-store/
-=======
-.vercel
->>>>>>> 7c2845af
+.vercel